/**
 * Copyright (c) 2025 Roman Reinelt / RNLT Labs
 * All rights reserved.
 */

import type { NextConfig } from "next";
import createNextIntlPlugin from 'next-intl/plugin';
import { withSentryConfig } from '@sentry/nextjs';

const withNextIntl = createNextIntlPlugin('./i18n.ts');

const nextConfig: NextConfig = {
  // Since migration to massava.app, no basePath is needed (runs at domain root)
  // Previously: basePath was '/massava' for staging.rnltlabs.de/massava
  // Now: massava.app and staging.massava.app run without basePath
  basePath: '',
  output: 'standalone',
  eslint: {
    ignoreDuringBuilds: true, // Temporarily ignore ESLint warnings during build (TODO: fix warnings)
  },
  typescript: {
    ignoreBuildErrors: false,
  },
  // Enable source maps for production (needed for GlitchTip)
  productionBrowserSourceMaps: true,

  // Note: instrumentation.ts is automatically enabled in Next.js 15+
  // No experimental flag needed

  // Security Headers (STRATEGY.md Section 8.2 - Phase 2)
  async headers() {
    return [
      {
        source: '/:path*',
        headers: [
          {
            key: 'X-Frame-Options',
            value: 'DENY', // Prevent clickjacking
          },
          {
            key: 'X-Content-Type-Options',
            value: 'nosniff', // Prevent MIME sniffing
          },
          {
            key: 'Referrer-Policy',
            value: 'strict-origin-when-cross-origin',
          },
          {
            key: 'Permissions-Policy',
            value: 'camera=(), microphone=(), geolocation=()',
          },
          {
            key: 'Strict-Transport-Security',
            value: 'max-age=31536000; includeSubDomains', // HSTS
          },
          {
            key: 'Content-Security-Policy',
            value: [
              "default-src 'self'",
              "script-src 'self' 'unsafe-eval' 'unsafe-inline'", // Next.js requires unsafe-inline for dev
              "style-src 'self' 'unsafe-inline'", // Tailwind requires unsafe-inline
              "img-src 'self' data: https:", // Allow external images (studio photos)
              "font-src 'self' data:",
<<<<<<< HEAD
              "connect-src 'self' https://errors.rnltlabs.de https://glitchtip.rnltlabs.de", // Allow Sentry/GlitchTip
=======
              "connect-src 'self' https://errors.rnltlabs.de https://glitchtip.rnltlabs.de https://photon.komoot.io", // Allow Sentry/GlitchTip + Photon Geocoding API
>>>>>>> b269b0d8
              "frame-ancestors 'none'",
            ].join('; '),
          },
        ],
      },
    ];
  },
};

// Apply Next Intl plugin first, then Sentry
export default withSentryConfig(withNextIntl(nextConfig), {
  // Sentry Webpack Plugin Options
  org: 'rnlt-labs',
  project: 'massava',
  silent: !process.env.CI,
  widenClientFileUpload: true,
  disableLogger: true,
  automaticVercelMonitors: false,

  // Source maps configuration
  sourcemaps: {
    disable: false, // Enable source maps for GlitchTip
  },
});<|MERGE_RESOLUTION|>--- conflicted
+++ resolved
@@ -61,11 +61,7 @@
               "style-src 'self' 'unsafe-inline'", // Tailwind requires unsafe-inline
               "img-src 'self' data: https:", // Allow external images (studio photos)
               "font-src 'self' data:",
-<<<<<<< HEAD
-              "connect-src 'self' https://errors.rnltlabs.de https://glitchtip.rnltlabs.de", // Allow Sentry/GlitchTip
-=======
               "connect-src 'self' https://errors.rnltlabs.de https://glitchtip.rnltlabs.de https://photon.komoot.io", // Allow Sentry/GlitchTip + Photon Geocoding API
->>>>>>> b269b0d8
               "frame-ancestors 'none'",
             ].join('; '),
           },
